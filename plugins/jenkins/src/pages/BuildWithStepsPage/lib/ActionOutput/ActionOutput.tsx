--- conflicted
+++ resolved
@@ -16,15 +16,9 @@
 
 import {
   Accordion,
-<<<<<<< HEAD
-  AccordionSummary,
-  Typography,
-  AccordionDetails,
-=======
   AccordionDetails,
   AccordionSummary,
   Typography,
->>>>>>> fbd6ef98
 } from '@material-ui/core';
 import { makeStyles } from '@material-ui/core/styles';
 import ExpandMoreIcon from '@material-ui/icons/ExpandMore';
@@ -52,14 +46,7 @@
   useEffect(() => {}, [url]);
 
   return (
-<<<<<<< HEAD
-    <Accordion
-      TransitionProps={{ unmountOnExit: true }}
-      className={className}
-    >
-=======
     <Accordion TransitionProps={{ unmountOnExit: true }} className={className}>
->>>>>>> fbd6ef98
       <AccordionSummary
         expandIcon={<ExpandMoreIcon />}
         aria-controls={`panel-${name}-content`}
@@ -70,11 +57,7 @@
       >
         <Typography variant="button">{name}</Typography>
       </AccordionSummary>
-<<<<<<< HEAD
       <AccordionDetails className={classes.accordionDetails}>
-=======
-      <AccordionDetails className={classes.expansionPanelDetails}>
->>>>>>> fbd6ef98
         Nothing here...
       </AccordionDetails>
     </Accordion>
