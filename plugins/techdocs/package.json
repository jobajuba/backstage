--- conflicted
+++ resolved
@@ -31,22 +31,13 @@
     "clean": "backstage-cli clean"
   },
   "dependencies": {
-<<<<<<< HEAD
-    "@backstage/catalog-model": "^0.4.0",
-    "@backstage/core": "^0.3.2",
-    "@backstage/core-api": "^0.2.4",
-    "@backstage/plugin-catalog": "^0.2.5",
-    "@backstage/techdocs-common": "^0.1.1",
-    "@backstage/test-utils": "^0.1.4",
-    "@backstage/theme": "^0.2.1",
-=======
     "@backstage/catalog-model": "^0.5.0",
     "@backstage/core": "^0.4.0",
     "@backstage/core-api": "^0.2.5",
     "@backstage/plugin-catalog": "^0.2.6",
     "@backstage/test-utils": "^0.1.5",
     "@backstage/theme": "^0.2.2",
->>>>>>> 3e981aa5
+    "@backstage/techdocs-common": "^0.1.1",
     "@material-ui/core": "^4.11.0",
     "@material-ui/icons": "^4.9.1",
     "@material-ui/lab": "4.0.0-alpha.45",
